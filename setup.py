import platform
import setuptools

with open("README.md", "r", encoding="utf-8") as fh:
    long_description = fh.read()

# Build extras_requires based on platform
def build_additional_requires():
    py_version = platform.python_version()[0:3].replace('.', "")
    if platform.system() == "Linux" and platform.machine() == "x86_64":
        additional_requires=[
            f"speexdsp_ns @ https://github.com/dscripka/openWakeWord/releases/download/v0.1.1/speexdsp_ns-0.1.2-cp{py_version}-cp{py_version}-linux_x86_64.whl",
        ]
    elif platform.system() == "Linux" and platform.machine() == "aarch64":
        additional_requires=[
            f"speexdsp_ns @ https://github.com/dscripka/openWakeWord/releases/download/v0.1.1/speexdsp_ns-0.1.2-cp{py_version}-cp{py_version}-linux_aarch64.whl",
        ],
    elif platform.system() == "Windows" and platform.machine() == "x86_64":
        additional_requires=[
            'PyAudioWPatch'
        ]
    else:
        additional_requires = []

    return additional_requires

setuptools.setup(
    name="openwakeword",
    version="0.5.1",
    install_requires=[
        'onnxruntime>=1.10.0,<2',
        'tflite-runtime>=2.8.0,<3; platform_system == "Linux"',
        'tqdm>=4.0,<5.0',
        'scipy>=1.3,<2',
        'scikit-learn>=1,<2'
    ],
    extras_require={
        'test': [
                    'pytest>=7.2.0,<8',
                    'pytest-cov>=2.10.1,<3',
                    'pytest-flake8>=1.1.1,<2',
                    'flake8>=4.0,<4.1',
                    'pytest-mypy>=0.10.0,<1',
<<<<<<< HEAD
                    'types-requests',
                    'types-PyYAML'
=======
                    'mock>=5.1,<6',
                    'types-mock>=5.1,<6'
>>>>>>> dbd3f7ac
                ],
        'full': [
                    'mutagen>=1.46.0,<2',
                    'torch>=1.13.1,<2',
                    'torchaudio>=0.13.1,<1',
                    'torchinfo>=1.8.0,<2',
                    'torchmetrics>=0.11.4,<1',
                    'speechbrain>=0.5.14,<1',
                    'audiomentations>=0.30.0,<1',
                    'torch-audiomentations>=0.11.0,<1',
                    'tqdm>=4.64.0,<5',
                    'pytest>=7.2.0,<8',
                    'pytest-cov>=2.10.1,<3',
                    'pytest-flake8>=1.1.1,<2',
                    'pytest-mypy>=0.10.0,<1',
                    'acoustics>=0.2.6,<1',
                    'pyyaml>=6.0,<7',
                    'tensorflow==2.8.1',
                    'tensorflow_probability==0.16.0',
                    'protobuf>=3.20,<4',
                    'onnx_tf==1.10.0',
                    'onnx==1.14.0',
                    'pronouncing>=0.2.0,<1',
                    'datasets>=2.14.4,<3'
                ]
    },
    author="David Scripka",
    author_email="david.scripka@gmail.com",
    description="An open-source audio wake word (or phrase) detection framework with a focus on performance and simplicity",
    long_description=long_description,
    long_description_content_type="text/markdown",
    url="https://pypi.org/project/openwakeword",
    project_urls={
        "Bug Tracker": "https://pypi.org/project/openwakeword/issues",
    },
    classifiers=[
        "Programming Language :: Python :: 3",
        "License :: OSI Approved :: Apache 2.0 License",
        "Operating System :: OS Independent",
    ],
    packages=setuptools.find_packages(),
    include_package_data=True,
    python_requires=">=3.7",
)<|MERGE_RESOLUTION|>--- conflicted
+++ resolved
@@ -41,13 +41,10 @@
                     'pytest-flake8>=1.1.1,<2',
                     'flake8>=4.0,<4.1',
                     'pytest-mypy>=0.10.0,<1',
-<<<<<<< HEAD
                     'types-requests',
-                    'types-PyYAML'
-=======
+                    'types-PyYAML',
                     'mock>=5.1,<6',
                     'types-mock>=5.1,<6'
->>>>>>> dbd3f7ac
                 ],
         'full': [
                     'mutagen>=1.46.0,<2',
